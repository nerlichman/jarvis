package edu.uoc.som.jarvis.core.platform;

import edu.uoc.som.jarvis.AbstractJarvisTest;
import edu.uoc.som.jarvis.common.CommonFactory;
import edu.uoc.som.jarvis.common.StringLiteral;
import edu.uoc.som.jarvis.common.VariableAccess;
import edu.uoc.som.jarvis.common.VariableDeclaration;
import edu.uoc.som.jarvis.core.JarvisCore;
import edu.uoc.som.jarvis.core.JarvisException;
import edu.uoc.som.jarvis.core.interpreter.ExecutionContext;
import edu.uoc.som.jarvis.core.platform.action.RuntimeAction;
import edu.uoc.som.jarvis.core.platform.io.WebhookEventProvider;
import edu.uoc.som.jarvis.core.server.JarvisServer;
import edu.uoc.som.jarvis.core.session.JarvisSession;
import edu.uoc.som.jarvis.execution.ActionInstance;
import edu.uoc.som.jarvis.execution.ExecutionFactory;
import edu.uoc.som.jarvis.execution.ParameterValue;
import edu.uoc.som.jarvis.platform.ActionDefinition;
import edu.uoc.som.jarvis.platform.EventProviderDefinition;
import edu.uoc.som.jarvis.platform.Parameter;
import edu.uoc.som.jarvis.platform.PlatformFactory;
import edu.uoc.som.jarvis.stubs.EmptyRuntimePlatform;
import edu.uoc.som.jarvis.stubs.StubJarvisCore;
import edu.uoc.som.jarvis.stubs.action.StubRuntimeActionNoParameter;
import edu.uoc.som.jarvis.stubs.action.StubRuntimeActionTwoConstructors;
import edu.uoc.som.jarvis.stubs.io.StubInputProvider;
import edu.uoc.som.jarvis.stubs.io.StubInputProviderNoConfigurationConstructor;
import edu.uoc.som.jarvis.stubs.io.StubJsonWebhookEventProvider;
import org.assertj.core.api.Assertions;
import org.assertj.core.api.JUnitSoftAssertions;
import org.junit.*;

import java.util.ArrayList;
import java.util.Collections;
import java.util.List;
import java.util.concurrent.CompletableFuture;

import static java.util.Objects.nonNull;
import static org.assertj.core.api.Assertions.assertThat;

public class RuntimePlatformTest extends AbstractJarvisTest {

    private static ExecutionFactory executionFactory = ExecutionFactory.eINSTANCE;

    private static CommonFactory commonFactory = CommonFactory.eINSTANCE;

    private RuntimePlatform runtimePlatform;

    private static JarvisCore jarvisCore;

    private ExecutionContext executionContext;

    @BeforeClass
    public static void setUpBeforeClass() {
        jarvisCore = new StubJarvisCore();
    }

    @AfterClass
    public static void tearDownAfterClass() {
        if (nonNull(jarvisCore)) {
            jarvisCore.shutdown();
        }
    }

    @Rule
    public final JUnitSoftAssertions softly = new JUnitSoftAssertions();

    @Before
    public void setUp() {
        runtimePlatform = new EmptyRuntimePlatform(jarvisCore);
        if (nonNull(jarvisCore)) {
            /*
             * Unregister the WebhookEventProviders that may have been set as side effect of startEventProvider
             */
            JarvisServer jarvisServer = jarvisCore.getJarvisServer();
            for (WebhookEventProvider eventProvider : jarvisServer.getRegisteredWebhookEventProviders()) {
                jarvisServer.unregisterWebhookEventProvider(eventProvider);
            }
        }
        if (!jarvisCore.getJarvisServer().getRegisteredWebhookEventProviders().isEmpty()) {

        }
        /*
         * An empty execution context (not tested here)
         */
        executionContext = new ExecutionContext();
    }

    @After
    public void tearDown() {
        if (nonNull(runtimePlatform)) {
            runtimePlatform.shutdown();
        }
    }

    @Test
    public void getName() {
        assertThat(runtimePlatform.getName()).as("Valid runtimePlatform name").isEqualTo("EmptyRuntimePlatform");
    }

    @Test
    public void getJarvisCore() {
        Assertions.assertThat(runtimePlatform.getJarvisCore()).as("Not null JarvisCore").isNotNull();
        Assertions.assertThat(runtimePlatform.getJarvisCore()).as("Valid JarvisCore").isEqualTo(jarvisCore);
    }

    @Test(expected = NullPointerException.class)
    public void startEventProviderNullEventProviderDefinition() {
        runtimePlatform.startEventProvider(null);
    }

    @Test(expected = JarvisException.class)
    public void startEventProviderInvalidName() {
        EventProviderDefinition eventProviderDefinition = PlatformFactory.eINSTANCE.createEventProviderDefinition();
        eventProviderDefinition.setName("Test");
        runtimePlatform.startEventProvider(eventProviderDefinition);
    }

    @Test
    public void startValidEventProviderNotWebhook() {
        EventProviderDefinition eventProviderDefinition = PlatformFactory.eINSTANCE.createEventProviderDefinition();
        eventProviderDefinition.setName("StubInputProvider");
        runtimePlatform.startEventProvider(eventProviderDefinition);
        assertThat(runtimePlatform.eventProviderThreads).as("Not empty RuntimeEventProvider list").isNotEmpty();
        assertThat(runtimePlatform.eventProviderThreads.get(0).getRuntimeEventProvider().getClass().getSimpleName()).as("Valid " +
                "RuntimeEventProvider list entry ").isEqualTo("StubInputProvider");
        RuntimePlatform.EventProviderThread eventProviderThread = runtimePlatform.eventProviderThreads.get(0);
        softly.assertThat(eventProviderThread.getRuntimeEventProvider()).as("RuntimeEventProvider in thread is valid").isInstanceOf
                (StubInputProvider.class);
        softly.assertThat(eventProviderThread.isAlive()).as("RuntimeEventProvider thread is alive").isTrue();
        assertThat(jarvisCore.getJarvisServer().getRegisteredWebhookEventProviders()).as("Empty registered webhook " +
                "providers in JarvisServer").isEmpty();
    }

    @Test
    public void startValidEventProviderNotWebhookNoConfigurationConstructor() {
        EventProviderDefinition eventProviderDefinition = PlatformFactory.eINSTANCE.createEventProviderDefinition();
        eventProviderDefinition.setName("StubInputProviderNoConfigurationConstructor");
        runtimePlatform.startEventProvider(eventProviderDefinition);
        assertThat(runtimePlatform.eventProviderThreads).as("Not empty RuntimeEventProvider list").isNotEmpty();
        assertThat(runtimePlatform.eventProviderThreads.get(0).getRuntimeEventProvider().getClass().getSimpleName()).as("Valid " +
                "RuntimeEventProvider list entry").isEqualTo("StubInputProviderNoConfigurationConstructor");
        RuntimePlatform.EventProviderThread eventProviderThread = runtimePlatform.eventProviderThreads.get(0);
        softly.assertThat(eventProviderThread.getRuntimeEventProvider()).as("RuntimeEventProvider in thread is valid").isInstanceOf
                (StubInputProviderNoConfigurationConstructor.class);
        softly.assertThat(eventProviderThread.isAlive()).as("RuntimeEventProvider thread is alive").isTrue();
        assertThat(jarvisCore.getJarvisServer().getRegisteredWebhookEventProviders()).as("Empty registered webhook " +
                "providers in JarvisServer").isEmpty();
    }

    @Test
    public void startValidEventProviderWebhook() {
        EventProviderDefinition eventProviderDefinition = PlatformFactory.eINSTANCE.createEventProviderDefinition();
        eventProviderDefinition.setName("StubJsonWebhookEventProvider");
        runtimePlatform.startEventProvider(eventProviderDefinition);
        assertThat(runtimePlatform.eventProviderThreads).as("Not empty RuntimeEventProvider list").isNotEmpty();
        assertThat(runtimePlatform.eventProviderThreads.get(0).getRuntimeEventProvider().getClass().getSimpleName()).as("Valid" +
                " RuntimeEventProvider list entry").isEqualTo("StubJsonWebhookEventProvider");
        RuntimePlatform.EventProviderThread eventProviderThread = runtimePlatform.eventProviderThreads.get(0);
        softly.assertThat(eventProviderThread.getRuntimeEventProvider()).as("RuntimeEventProvider in thread is valid").isInstanceOf
                (StubJsonWebhookEventProvider.class);
        softly.assertThat(eventProviderThread.isAlive()).as("RuntimeEventProvider thread is alive").isTrue();
        assertThat(jarvisCore.getJarvisServer().getRegisteredWebhookEventProviders()).as("Webhook provider " +
                "registered" + "in JarvisServer").hasSize(1);
        softly.assertThat(jarvisCore.getJarvisServer().getRegisteredWebhookEventProviders().iterator().next()).as
                ("Valid Webhook registered in JarvisServer").isInstanceOf(StubJsonWebhookEventProvider.class);
    }

    @Test(expected = JarvisException.class)
    public void enableActionNotPlatformAction() {
        ActionDefinition action = getNotRegisteredActionDefinition();
        runtimePlatform.enableAction(action);
    }

    @Test
    public void enableActionPlatformAction() {
        ActionDefinition infoActionDefinition = getNoParameterActionDefinition();
        runtimePlatform.enableAction(infoActionDefinition);
        assertThat(runtimePlatform.getActions()).as("Action map contains the enabled ActionDefinition").contains
                (StubRuntimeActionNoParameter.class);
    }

    @Test
    public void disableActionNotPlatformAction() {
        ActionDefinition actionDefinition = getNotRegisteredActionDefinition();
        runtimePlatform.disableAction(actionDefinition);
    }

    @Test
    public void disableActionPlatformAction() {
        ActionDefinition actionDefinition = getNoParameterActionDefinition();
        runtimePlatform.enableAction(actionDefinition);
        runtimePlatform.disableAction(actionDefinition);
        assertThat(runtimePlatform.getActions()).as("The actionDefinition map does not contain the unregistered " +
                "ActionDefinition").doesNotContain(StubRuntimeActionNoParameter.class);
    }

    @Test
    public void disableAllActions() {
        ActionDefinition actionDefinition1 = getNoParameterActionDefinition();
        ActionDefinition actionDefinition2 = getParameterActionDefinition();
        runtimePlatform.enableAction(actionDefinition1);
        runtimePlatform.enableAction(actionDefinition2);
        runtimePlatform.disableAllActions();
        assertThat(runtimePlatform.getActions()).as("The action map is empty").isEmpty();
    }

    @Test(expected = NullPointerException.class)
    public void createRuntimeActionNullActionInstance() {
        runtimePlatform.createRuntimeAction(null, new JarvisSession("id"), executionContext);
    }

    @Test(expected = JarvisException.class)
    public void createRuntimeActionNotEnabledAction() {
        ActionDefinition actionDefinition = getNoParameterActionDefinition();
        ActionInstance actionInstance = executionFactory.createActionInstance();
        actionInstance.setAction(actionDefinition);
        runtimePlatform.createRuntimeAction(actionInstance, new JarvisSession("id"), executionContext);
    }

    @Test
    public void createRuntimeActionValidActionInstanceNoParameters() {
        ActionDefinition actionDefinition = getNoParameterActionDefinition();
        ActionInstance actionInstance = createActionInstanceFor(actionDefinition);
        RuntimeAction runtimeAction = runtimePlatform.createRuntimeAction(actionInstance, new JarvisSession(
                "sessionID"), executionContext);
        assertThat(runtimeAction).as("Created RuntimeAction type is valid").isInstanceOf(StubRuntimeActionNoParameter
                .class);
    }

<<<<<<< HEAD
    @Test
    public void createRuntimeActionValidActionInstanceWithReturnType() {
        ActionDefinition actionDefinition = getNoParameterActionDefinition();
        ActionInstance actionInstance = createActionInstanceFor(actionDefinition);
        VariableDeclaration returnVariable = commonFactory.createVariableDeclaration();
        returnVariable.setName("return");
        VariableAccess returnVariableAccess = commonFactory.createVariableAccess();
        returnVariableAccess.setReferredVariable(returnVariable);
        actionInstance.setReturnVariable(returnVariableAccess);
        RuntimeAction runtimeAction = runtimePlatform.createRuntimeAction(actionInstance,
                new JarvisSession("session"), executionContext);
        assertThat(runtimeAction.getReturnVariable()).as("Valid return variable name").isEqualTo(returnVariable
                .getName());
    }

=======
>>>>>>> d16b1441
    @Test(expected = JarvisException.class)
    public void createRuntimeActionTooManyParametersInAction() {
        ActionDefinition actionDefinition = getNoParameterActionDefinition();
        ActionInstance actionInstance = createActionInstanceFor(actionDefinition);
        Parameter param = PlatformFactory.eINSTANCE.createParameter();
        param.setKey("myParam");
        actionDefinition.getParameters().add(param);
        ParameterValue parameterValue = executionFactory.createParameterValue();
        StringLiteral value = commonFactory.createStringLiteral();
        parameterValue.setExpression(value);
//        parameterValue.setParameter(param);
        value.setValue("myValue");
        actionInstance.getValues().add(parameterValue);
        runtimePlatform.createRuntimeAction(actionInstance, new JarvisSession("sessionID"), executionContext);
    }

    @Test(expected = JarvisException.class)
    public void createRuntimeActionTooManyParametersInActionInstance() {
        ActionDefinition actionDefinition = getNoParameterActionDefinition();
        ActionInstance actionInstance = createActionInstanceFor(actionDefinition);
        Parameter param = PlatformFactory.eINSTANCE.createParameter();
        param.setKey("myParam");
        // Do not attach the Parameter to the Action
        ParameterValue parameterValue = executionFactory.createParameterValue();
        StringLiteral value = commonFactory.createStringLiteral();
        parameterValue.setExpression(value);
//        parameterValue.setParameter(param);
        value.setValue("myValue");
        actionInstance.getValues().add(parameterValue);
        runtimePlatform.createRuntimeAction(actionInstance, new JarvisSession("sessionID"), executionContext);
    }

    @Test
    public void createRuntimeParameterActionConstructor1ValidActionInstanceVariableAccess() {
        ActionDefinition actionDefinition = getParameterActionDefinition();
        ActionInstance actionInstance = createActionInstanceFor(actionDefinition);
        VariableDeclaration paramVariable = commonFactory.createVariableDeclaration();
        paramVariable.setName("param");
        StringLiteral paramValue = commonFactory.createStringLiteral();
//        paramValue.setValue("test");
        paramVariable.setValue(paramValue);
        VariableAccess variableAccess = commonFactory.createVariableAccess();
        variableAccess.setReferredVariable(paramVariable);
        ParameterValue parameterValue = executionFactory.createParameterValue();
        parameterValue.setExpression(variableAccess);
        actionInstance.getValues().add(parameterValue);
        // Register the variable in the context to allow its access
        JarvisSession session = new JarvisSession("sessionID");
//        session.getRuntimeContexts().setContextValue("variables", 5, "param", CompletableFuture.completedFuture
//        ("test"));
        executionContext.setValue(paramVariable.getName(), "test");

        RuntimeAction runtimeAction = runtimePlatform.createRuntimeAction(actionInstance, session, executionContext);
        assertThat(runtimeAction).as("Created RuntimeAction type is valid").isInstanceOf
                (StubRuntimeActionTwoConstructors.class);
        StubRuntimeActionTwoConstructors runtimeActionTwoConstructors = (StubRuntimeActionTwoConstructors)
                runtimeAction;
        softly.assertThat(runtimeActionTwoConstructors.getParam()).as("Constructor1 called").isEqualTo("test");
        softly.assertThat(runtimeActionTwoConstructors.getListParam()).as("Constructor2 not called").isNull();
    }

    @Test
    public void createRuntimeParameterActionConstructor2ValidActionInstanceVariableAccess() {
        ActionDefinition actionDefinition = getParameterActionDefinition();
        ActionInstance actionInstance = createActionInstanceFor(actionDefinition);
        VariableDeclaration paramVariable = commonFactory.createVariableDeclaration();
        paramVariable.setName("param");
        VariableAccess variableAccess = commonFactory.createVariableAccess();
        variableAccess.setReferredVariable(paramVariable);
        ParameterValue parameterValue = executionFactory.createParameterValue();
        parameterValue.setExpression(variableAccess);
        actionInstance.getValues().add(parameterValue);
        /*
         * Register manually the value in the execution context, this is handled by the ExecutionService.
         */
        executionContext.setValue("param", Collections.singletonList("test"));

        RuntimeAction runtimeAction = runtimePlatform.createRuntimeAction(actionInstance, new JarvisSession(
                        "sessionID"),
                executionContext);
        assertThat(runtimeAction).as("Created RuntimeAction type is valid").isInstanceOf
                (StubRuntimeActionTwoConstructors.class);
        StubRuntimeActionTwoConstructors runtimeActionTwoConstructors =
                (StubRuntimeActionTwoConstructors) runtimeAction;
        softly.assertThat(runtimeActionTwoConstructors.getListParam()).as("Constructor2 called").isNotNull();
        softly.assertThat(runtimeActionTwoConstructors.getListParam()).as("List parameter set").contains("test");
        softly.assertThat(runtimeActionTwoConstructors.getParam()).as("Constructor1 not called").isNull();
    }

    @Test(expected = JarvisException.class)
    public void createRuntimeParameterActionConstructor1ValidActionInstanceVariableNotRegistered() {
        ActionDefinition actionDefinition = getParameterActionDefinition();
        ActionInstance actionInstance = createActionInstanceFor(actionDefinition);
        VariableDeclaration paramVariable = commonFactory.createVariableDeclaration();
        paramVariable.setName("param");
        VariableAccess variableAccess = commonFactory.createVariableAccess();
        variableAccess.setReferredVariable(paramVariable);
        ParameterValue parameterValue = executionFactory.createParameterValue();
        parameterValue.setExpression(variableAccess);
        actionInstance.getValues().add(parameterValue);
        RuntimeAction runtimeAction = runtimePlatform.createRuntimeAction(actionInstance, new JarvisSession(
                "sessionID"), executionContext);
    }

    @Test(expected = JarvisException.class)
    public void createRuntimeParameterActionValidActionInstanceInvalidParameterType() {
        ActionDefinition actionDefinition = getParameterActionDefinition();
        ActionInstance actionInstance = createActionInstanceFor(actionDefinition);
        VariableDeclaration paramVariable = commonFactory.createVariableDeclaration();
        paramVariable.setName("param");
        VariableAccess variableAccess = commonFactory.createVariableAccess();
        variableAccess.setReferredVariable(paramVariable);
        ParameterValue parameterValue = executionFactory.createParameterValue();
        parameterValue.setExpression(variableAccess);
        actionInstance.getValues().add(parameterValue);
        // Register the variable in the context to allow its access
        JarvisSession session = new JarvisSession("sessionID");
        // Register an integer in the context, there is no constructor to handle it
        session.getRuntimeContexts().setContextValue("variables", 5, "param", CompletableFuture.completedFuture(1));
        runtimePlatform.createRuntimeAction(actionInstance, session, executionContext);
    }

    @Test(expected = JarvisException.class)
    public void createRuntimeParameterActionTooManyParametersInActionInstance() {
        ActionDefinition actionDefinition = getParameterActionDefinition();
        Parameter param2 = PlatformFactory.eINSTANCE.createParameter();
        param2.setKey("param2");
        actionDefinition.getParameters().add(param2);
        ActionInstance actionInstance = createActionInstanceFor(actionDefinition);
        VariableDeclaration paramVariable = commonFactory.createVariableDeclaration();
        paramVariable.setName("param");
        VariableAccess variableAccess = commonFactory.createVariableAccess();
        variableAccess.setReferredVariable(paramVariable);
        ParameterValue parameterValue1 = executionFactory.createParameterValue();
        parameterValue1.setExpression(variableAccess);
        VariableDeclaration paramVariable2 = commonFactory.createVariableDeclaration();
        paramVariable2.setName("param2");
        VariableAccess variableAccess2 = commonFactory.createVariableAccess();
        variableAccess2.setReferredVariable(paramVariable2);
        ParameterValue parameterValue2 = executionFactory.createParameterValue();
        parameterValue2.setExpression(variableAccess2);
        actionInstance.getValues().add(parameterValue1);
        actionInstance.getValues().add(parameterValue2);
        // Register the variable in the context to allow its access
        JarvisSession session = new JarvisSession("sessionID");
        List<String> listParam = new ArrayList<>();
        listParam.add("test");
        session.getRuntimeContexts().setContextValue("variables", 5, "param", CompletableFuture.completedFuture
                (listParam));
        session.getRuntimeContexts().setContextValue("variables", 5, "param2", CompletableFuture.completedFuture
                (listParam));
        runtimePlatform.createRuntimeAction(actionInstance, session, executionContext);
    }

    @Test
    public void shutdownRegisteredEventProviderAndActionDefinition() {
        EventProviderDefinition eventProviderDefinition = PlatformFactory.eINSTANCE.createEventProviderDefinition();
        eventProviderDefinition.setName("StubInputProvider");
        runtimePlatform.startEventProvider(eventProviderDefinition);
        ActionDefinition actionDefinition = getNoParameterActionDefinition();
        // Enables the actionDefinition in the RuntimePlatform
        ActionInstance actionInstance = createActionInstanceFor(actionDefinition);
        runtimePlatform.shutdown();
        assertThat(runtimePlatform.getActions()).as("Empty Action map").isEmpty();
        assertThat(runtimePlatform.eventProviderThreads).as("Empty RuntimeEventProvider list").isEmpty();
    }

    private ActionDefinition getNoParameterActionDefinition() {
        ActionDefinition actionDefinition = PlatformFactory.eINSTANCE.createActionDefinition();
        actionDefinition.setName("StubRuntimeActionNoParameter");
        return actionDefinition;
    }

    private ActionDefinition getParameterActionDefinition() {
        ActionDefinition actionDefinition = PlatformFactory.eINSTANCE.createActionDefinition();
        actionDefinition.setName("StubRuntimeActionTwoConstructors");
        Parameter param = PlatformFactory.eINSTANCE.createParameter();
        param.setKey("param");
        actionDefinition.getParameters().add(param);
        return actionDefinition;
    }

    private ActionInstance createActionInstanceFor(ActionDefinition actionDefinition) {
        ActionInstance instance = executionFactory.createActionInstance();
        instance.setAction(actionDefinition);
        runtimePlatform.enableAction(actionDefinition);
        return instance;
    }

    private ActionDefinition getNotRegisteredActionDefinition() {
        ActionDefinition actionDefinition = PlatformFactory.eINSTANCE.createActionDefinition();
        actionDefinition.setName("NotRegisteredAction");
        return actionDefinition;
    }
}<|MERGE_RESOLUTION|>--- conflicted
+++ resolved
@@ -228,24 +228,6 @@
                 .class);
     }
 
-<<<<<<< HEAD
-    @Test
-    public void createRuntimeActionValidActionInstanceWithReturnType() {
-        ActionDefinition actionDefinition = getNoParameterActionDefinition();
-        ActionInstance actionInstance = createActionInstanceFor(actionDefinition);
-        VariableDeclaration returnVariable = commonFactory.createVariableDeclaration();
-        returnVariable.setName("return");
-        VariableAccess returnVariableAccess = commonFactory.createVariableAccess();
-        returnVariableAccess.setReferredVariable(returnVariable);
-        actionInstance.setReturnVariable(returnVariableAccess);
-        RuntimeAction runtimeAction = runtimePlatform.createRuntimeAction(actionInstance,
-                new JarvisSession("session"), executionContext);
-        assertThat(runtimeAction.getReturnVariable()).as("Valid return variable name").isEqualTo(returnVariable
-                .getName());
-    }
-
-=======
->>>>>>> d16b1441
     @Test(expected = JarvisException.class)
     public void createRuntimeActionTooManyParametersInAction() {
         ActionDefinition actionDefinition = getNoParameterActionDefinition();
